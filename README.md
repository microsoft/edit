--- conflicted
+++ resolved
@@ -13,14 +13,6 @@
 * Copy the `edit` binary to a directory in your `PATH`
 * You may delete any other files in the archive if you don't need them
 
-<<<<<<< HEAD
-### Windows
-
-You can install `edit` with winget:
-```
-winget install Microsoft.Edit
-```
-=======
 ### WinGet (Windows)
 
 * Open up a terminal of your choice and run the following command:
@@ -28,7 +20,6 @@
   winget install Microsoft.Edit
   ```
 * `edit` will be automatically added to your `PATH`. If typing `edit` doesn't work, open a new terminal.
->>>>>>> 86205b20
 
 ## Build Instructions
 
