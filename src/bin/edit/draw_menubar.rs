--- conflicted
+++ resolved
@@ -105,17 +105,12 @@
         let mut tb = doc.buffer.borrow_mut();
         let word_wrap = tb.is_word_wrap_enabled();
 
-<<<<<<< HEAD
-        if ctx.menubar_menu_button(loc(LocId::ViewGoToFile), 'F', kbmod::CTRL | vk::P) {
-            state.wants_go_to_file = true;
-=======
         // All values on the statusbar are currently document specific.
         if ctx.menubar_menu_button(loc(LocId::ViewFocusStatusbar), 'S', vk::NULL) {
             state.wants_statusbar_focus = true;
         }
-        if ctx.menubar_menu_button(loc(LocId::ViewDocumentPicker), 'P', kbmod::CTRL | vk::P) {
-            state.wants_document_picker = true;
->>>>>>> 90bf080e
+        if ctx.menubar_menu_button(loc(LocId::ViewGoToFile), 'F', kbmod::CTRL | vk::P) {
+            state.wants_go_to_file = true;
         }
         if ctx.menubar_menu_button(loc(LocId::FileGoto), 'G', kbmod::CTRL | vk::G) {
             state.wants_goto = true;
