--- conflicted
+++ resolved
@@ -1029,25 +1029,6 @@
     let langs = sys::preferred_languages(&scratch);
     let mut lang = LangId::en;
 
-<<<<<<< HEAD
-    for l in langs {
-        lang = match l.as_str() {
-            "en" => LangId::en,
-            "de" => LangId::de,
-            "es" => LangId::es,
-            "fr" => LangId::fr,
-            "it" => LangId::it,
-            "ja" => LangId::ja,
-            "ko" => LangId::ko,
-            "pt-br" => LangId::pt_br,
-            "ru" => LangId::ru,
-            "tr" | "tr_TR" | "tr-TR" | "tr-tr" => LangId::tr,
-            "zh-hant" => LangId::zh_hant,
-            "zh" => LangId::zh_hans,
-            _ => continue,
-        };
-        break;
-=======
     'outer: for l in langs {
         for (prefix, id) in LANG_MAP {
             if l.starts_with_ignore_ascii_case(prefix) {
@@ -1055,7 +1036,6 @@
                 break 'outer;
             }
         }
->>>>>>> 136f90b8
     }
 
     unsafe {
