--- conflicted
+++ resolved
@@ -2058,11 +2058,6 @@
                 let new_pos = Point { x: (cursor_pos.x + change_x).max(0), y: cursor_pos.y };
                 self.set_cursor_internal(self.cursor_move_to_logical_internal(self.cursor, new_pos));
             }
-<<<<<<< HEAD
-=======
-
-            (offset, y) = simd::lines_fwd(&replacement, offset, y, y + 1);
->>>>>>> 5c5471e9
         }
     }
     
