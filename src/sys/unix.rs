// Copyright (c) Microsoft Corporation.
// Licensed under the MIT License.

//! Unix-specific platform code.
//!
//! Read the `windows` module for reference.
//! TODO: This reminds me that the sys API should probably be a trait.

use std::ffi::{CStr, c_int, c_void};
use std::fs::{self, File};
use std::mem::{self, ManuallyDrop, MaybeUninit};
use std::os::fd::{AsRawFd as _, FromRawFd as _};
use std::ptr::{self, NonNull, null_mut};
use std::{thread, time};

use crate::arena::{Arena, ArenaString, scratch_arena};
use crate::helpers::*;
use crate::{apperr, arena_format};

struct State {
    stdin: libc::c_int,
    stdin_flags: libc::c_int,
    stdout: libc::c_int,
    stdout_initial_termios: Option<libc::termios>,
    inject_resize: bool,
    // Buffer for incomplete UTF-8 sequences (max 4 bytes needed)
    utf8_buf: [u8; 4],
    utf8_len: usize,
}

static mut STATE: State = State {
    stdin: libc::STDIN_FILENO,
    stdin_flags: 0,
    stdout: libc::STDOUT_FILENO,
    stdout_initial_termios: None,
    inject_resize: false,
    utf8_buf: [0; 4],
    utf8_len: 0,
};

extern "C" fn sigwinch_handler(_: libc::c_int) {
    unsafe {
        STATE.inject_resize = true;
    }
}

pub fn init() -> apperr::Result<Deinit> {
    unsafe {
        // Reopen stdin if it's redirected (= piped input).
        if libc::isatty(STATE.stdin) == 0 {
            STATE.stdin = check_int_return(libc::open(c"/dev/tty".as_ptr(), libc::O_RDONLY))?;
        }

        // Store the stdin flags so we can more easily toggle `O_NONBLOCK` later on.
        STATE.stdin_flags = check_int_return(libc::fcntl(STATE.stdin, libc::F_GETFL))?;

        Ok(Deinit)
    }
}

pub struct Deinit;

impl Drop for Deinit {
    fn drop(&mut self) {
        unsafe {
            #[allow(static_mut_refs)]
            if let Some(termios) = STATE.stdout_initial_termios.take() {
                // Restore the original terminal modes.
                libc::tcsetattr(STATE.stdout, libc::TCSANOW, &termios);
            }
        }
    }
}

pub fn switch_modes() -> apperr::Result<()> {
    unsafe {
        // Set STATE.inject_resize to true whenever we get a SIGWINCH.
        let mut sigwinch_action: libc::sigaction = mem::zeroed();
        sigwinch_action.sa_sigaction = sigwinch_handler as libc::sighandler_t;
        check_int_return(libc::sigaction(libc::SIGWINCH, &sigwinch_action, null_mut()))?;

        // Get the original terminal modes so we can disable raw mode on exit.
        let mut termios = MaybeUninit::<libc::termios>::uninit();
        check_int_return(libc::tcgetattr(STATE.stdin, termios.as_mut_ptr()))?;
        let mut termios = termios.assume_init();
        STATE.stdout_initial_termios = Some(termios);

        termios.c_iflag &= !(
            // When neither IGNBRK...
            libc::IGNBRK
            // ...nor BRKINT are set, a BREAK reads as a null byte ('\0'), ...
            | libc::BRKINT
            // ...except when PARMRK is set, in which case it reads as the sequence \377 \0 \0.
            | libc::PARMRK
            // Disable input parity checking.
            | libc::INPCK
            // Disable stripping of eighth bit.
            | libc::ISTRIP
            // Disable mapping of NL to CR on input.
            | libc::INLCR
            // Disable ignoring CR on input.
            | libc::IGNCR
            // Disable mapping of CR to NL on input.
            | libc::ICRNL
            // Disable software flow control.
            | libc::IXON
        );
        // Disable output processing.
        termios.c_oflag &= !libc::OPOST;
        termios.c_cflag &= !(
            // Reset character size mask.
            libc::CSIZE
            // Disable parity generation.
            | libc::PARENB
        );
        // Set character size back to 8 bits.
        termios.c_cflag |= libc::CS8;
        termios.c_lflag &= !(
            // Disable signal generation (SIGINT, SIGTSTP, SIGQUIT).
            libc::ISIG
            // Disable canonical mode (line buffering).
            | libc::ICANON
            // Disable echoing of input characters.
            | libc::ECHO
            // Disable echoing of NL.
            | libc::ECHONL
            // Disable extended input processing (e.g. Ctrl-V).
            | libc::IEXTEN
        );

        // Set the terminal to raw mode.
        termios.c_lflag &= !(libc::ICANON | libc::ECHO);
        check_int_return(libc::tcsetattr(STATE.stdin, libc::TCSANOW, &termios))?;

        Ok(())
    }
}

pub fn inject_window_size_into_stdin() {
    unsafe {
        STATE.inject_resize = true;
    }
}

fn get_window_size() -> (u16, u16) {
    let mut winsz: libc::winsize = unsafe { mem::zeroed() };

    for attempt in 1.. {
        let ret = unsafe { libc::ioctl(STATE.stdout, libc::TIOCGWINSZ, &raw mut winsz) };
        if ret == -1 || (winsz.ws_col != 0 && winsz.ws_row != 0) {
            break;
        }

        if attempt == 10 {
            winsz.ws_col = 80;
            winsz.ws_row = 24;
            break;
        }

        // Some terminals are bad emulators and don't report TIOCGWINSZ immediately.
        thread::sleep(time::Duration::from_millis(10 * attempt));
    }

    (winsz.ws_col, winsz.ws_row)
}

/// Reads from stdin.
///
/// Returns `None` if there was an error reading from stdin.
/// Returns `Some("")` if the given timeout was reached.
/// Otherwise, it returns the read, non-empty string.
pub fn read_stdin(arena: &Arena, mut timeout: time::Duration) -> Option<ArenaString<'_>> {
    unsafe {
        if STATE.inject_resize {
            timeout = time::Duration::ZERO;
        }

        let read_poll = timeout != time::Duration::MAX;
        let mut buf = Vec::new_in(arena);

        // We don't know if the input is valid UTF8, so we first use a Vec and then
        // later turn it into UTF8 using `from_utf8_lossy_owned`.
        // It is important that we allocate the buffer with an explicit capacity,
        // because we later use `spare_capacity_mut` to access it.
        buf.reserve(4 * KIBI);

        // We got some leftover broken UTF8 from a previous read? Prepend it.
        if STATE.utf8_len != 0 {
            STATE.utf8_len = 0;
            buf.extend_from_slice(&STATE.utf8_buf[..STATE.utf8_len]);
        }

        loop {
            if timeout != time::Duration::MAX {
                let beg = time::Instant::now();

                let mut pollfd = libc::pollfd { fd: STATE.stdin, events: libc::POLLIN, revents: 0 };
                let ret;
                #[cfg(target_os = "linux")]
                {
                    let ts = libc::timespec {
                        tv_sec: timeout.as_secs() as libc::time_t,
                        tv_nsec: timeout.subsec_nanos() as libc::c_long,
                    };
                    ret = libc::ppoll(&mut pollfd, 1, &ts, ptr::null());
                }
                #[cfg(not(target_os = "linux"))]
                {
                    ret = libc::poll(&mut pollfd, 1, timeout.as_millis() as libc::c_int);
                }
                if ret < 0 {
                    return None; // Error? Let's assume it's an EOF.
                }
                if ret == 0 {
                    break; // Timeout? We can stop reading.
                }

                timeout = timeout.saturating_sub(beg.elapsed());
            };

            // If we're asked for a non-blocking read we need
            // to manipulate `O_NONBLOCK` and vice versa.
            set_tty_nonblocking(read_poll);

            // Read from stdin.
            let spare = buf.spare_capacity_mut();
            let ret = libc::read(STATE.stdin, spare.as_mut_ptr() as *mut _, spare.len());
            if ret > 0 {
                buf.set_len(buf.len() + ret as usize);
                break;
            }
            if ret == 0 {
                return None; // EOF
            }
            if ret < 0 {
                match errno() {
                    libc::EINTR if STATE.inject_resize => break,
                    libc::EAGAIN if timeout == time::Duration::ZERO => break,
                    libc::EINTR | libc::EAGAIN => {}
                    _ => return None,
                }
            }
        }

        if !buf.is_empty() {
            // We only need to check the last 3 bytes for UTF-8 continuation bytes,
            // because we should be able to assume that any 4 byte sequence is complete.
            let lim = buf.len().saturating_sub(3);
            let mut off = buf.len() - 1;

            // Find the start of the last potentially incomplete UTF-8 sequence.
            while off > lim && buf[off] & 0b1100_0000 == 0b1000_0000 {
                off -= 1;
            }

            let seq_len = match buf[off] {
                b if b & 0b1000_0000 == 0 => 1,
                b if b & 0b1110_0000 == 0b1100_0000 => 2,
                b if b & 0b1111_0000 == 0b1110_0000 => 3,
                b if b & 0b1111_1000 == 0b1111_0000 => 4,
                // If the lead byte we found isn't actually one, we don't cache it.
                // `from_utf8_lossy_owned` will replace it with U+FFFD.
                _ => 0,
            };

            // Cache incomplete sequence if any.
            if off + seq_len > buf.len() {
                STATE.utf8_len = buf.len() - off;
                STATE.utf8_buf[..STATE.utf8_len].copy_from_slice(&buf[off..]);
                buf.truncate(off);
            }
        }

        let mut result = ArenaString::from_utf8_lossy_owned(buf);

        // We received a SIGWINCH? Add a fake window size sequence for our input parser.
        // I prepend it so that on startup, the TUI system gets first initialized with a size.
        if STATE.inject_resize {
            STATE.inject_resize = false;
            let (w, h) = get_window_size();
            if w > 0 && h > 0 {
                let scratch = scratch_arena(Some(arena));
                let seq = arena_format!(&scratch, "\x1b[8;{h};{w}t");
                result.replace_range(0..0, &seq);
            }
        }

        result.shrink_to_fit();
        Some(result)
    }
}

pub fn write_stdout(text: &str) {
    if text.is_empty() {
        return;
    }

    // If we don't set the TTY to blocking mode,
    // the write will potentially fail with EAGAIN.
    set_tty_nonblocking(false);

    let buf = text.as_bytes();
    let mut written = 0;

    while written < buf.len() {
        let w = &buf[written..];
        let w = &buf[..w.len().min(GIBI)];
        let n = unsafe { libc::write(STATE.stdout, w.as_ptr() as *const _, w.len()) };

        if n >= 0 {
            written += n as usize;
            continue;
        }

        let err = errno();
        if err != libc::EINTR {
            return;
        }
    }
}

/// Sets/Resets `O_NONBLOCK` on the TTY handle.
///
/// Note that setting this flag applies to both stdin and stdout, because the
/// TTY is a bidirectional device and both handles refer to the same thing.
fn set_tty_nonblocking(nonblock: bool) {
    unsafe {
        let is_nonblock = (STATE.stdin_flags & libc::O_NONBLOCK) != 0;
        if is_nonblock != nonblock {
            STATE.stdin_flags ^= libc::O_NONBLOCK;
            let _ = libc::fcntl(STATE.stdin, libc::F_SETFL, STATE.stdin_flags);
        }
    }
}

pub fn open_stdin_if_redirected() -> Option<File> {
    unsafe {
        // Did we reopen stdin during `init()`?
        if STATE.stdin != libc::STDIN_FILENO {
            Some(File::from_raw_fd(libc::STDIN_FILENO))
        } else {
            None
        }
    }
}

#[derive(Clone, PartialEq, Eq)]
pub struct FileId {
    st_dev: libc::dev_t,
    st_ino: libc::ino_t,
}

/// Returns a unique identifier for the given file.
pub fn file_id(file: &File) -> apperr::Result<FileId> {
    unsafe {
        let mut stat = MaybeUninit::<libc::stat>::uninit();
        check_int_return(libc::fstat(file.as_raw_fd(), stat.as_mut_ptr()))?;
        let stat = stat.assume_init();
        Ok(FileId { st_dev: stat.st_dev, st_ino: stat.st_ino })
    }
}

/// Reserves a virtual memory region of the given size.
/// To commit the memory, use `virtual_commit`.
/// To release the memory, use `virtual_release`.
///
/// # Safety
///
/// This function is unsafe because it uses raw pointers.
/// Don't forget to release the memory when you're done with it or you'll leak it.
pub unsafe fn virtual_reserve(size: usize) -> apperr::Result<NonNull<u8>> {
    unsafe {
        let ptr = libc::mmap(
            null_mut(),
            size,
            libc::PROT_NONE,
            libc::MAP_PRIVATE | libc::MAP_ANONYMOUS,
            -1,
            0,
        );
        if ptr.is_null() || ptr::eq(ptr, libc::MAP_FAILED) {
            Err(errno_to_apperr(libc::ENOMEM))
        } else {
            Ok(NonNull::new_unchecked(ptr as *mut u8))
        }
    }
}

/// Releases a virtual memory region of the given size.
///
/// # Safety
///
/// This function is unsafe because it uses raw pointers.
/// Make sure to only pass pointers acquired from `virtual_reserve`.
pub unsafe fn virtual_release(base: NonNull<u8>, size: usize) {
    unsafe {
        libc::munmap(base.cast().as_ptr(), size);
    }
}

/// Commits a virtual memory region of the given size.
///
/// # Safety
///
/// This function is unsafe because it uses raw pointers.
/// Make sure to only pass pointers acquired from `virtual_reserve`
/// and to pass a size less than or equal to the size passed to `virtual_reserve`.
pub unsafe fn virtual_commit(base: NonNull<u8>, size: usize) -> apperr::Result<()> {
    unsafe {
        let status = libc::mprotect(base.cast().as_ptr(), size, libc::PROT_READ | libc::PROT_WRITE);
        if status != 0 { Err(errno_to_apperr(libc::ENOMEM)) } else { Ok(()) }
    }
}

unsafe fn load_library(name: &CStr) -> apperr::Result<NonNull<c_void>> {
    unsafe {
        NonNull::new(libc::dlopen(name.as_ptr(), libc::RTLD_LAZY))
            .ok_or_else(|| errno_to_apperr(libc::ENOENT))
    }
}

/// Loads a function from a dynamic library.
///
/// # Safety
///
/// This function is highly unsafe as it requires you to know the exact type
/// of the function you're loading. No type checks whatsoever are performed.
//
// It'd be nice to constrain T to std::marker::FnPtr, but that's unstable.
pub unsafe fn get_proc_address<T>(handle: NonNull<c_void>, name: &CStr) -> apperr::Result<T> {
    unsafe {
        let sym = libc::dlsym(handle.as_ptr(), name.as_ptr());
        if sym.is_null() {
            Err(errno_to_apperr(libc::ENOENT))
        } else {
            Ok(mem::transmute_copy(&sym))
        }
    }
}

pub fn load_libicuuc() -> apperr::Result<NonNull<c_void>> {
    unsafe { load_library(c"libicuuc.so") }
}

pub fn load_libicui18n() -> apperr::Result<NonNull<c_void>> {
    unsafe { load_library(c"libicui18n.so") }
}

/// ICU, by default, adds the major version as a suffix to each exported symbol.
/// They also recommend to disable this for system-level installations (`runConfigureICU Linux --disable-renaming`),
/// but I found that many (most?) Linux distributions don't do this for some reason.
/// This function returns the suffix, if any.
#[allow(clippy::not_unsafe_ptr_arg_deref)]
pub fn icu_proc_suffix(arena: &Arena, handle: NonNull<c_void>) -> ArenaString<'_> {
    unsafe {
        type T = *const c_void;

        let mut res = ArenaString::new_in(arena);

        // Check if the ICU library is using unversioned symbols.
        // Return an empty suffix in that case.
        if get_proc_address::<T>(handle, c"u_errorName").is_ok() {
            return res;
        }

        // In the versions (63-76) and distributions (Arch/Debian) I tested,
        // this symbol seems to be always present. This allows us to call `dladdr`.
        // It's the `UCaseMap::~UCaseMap()` destructor which for some reason isn't
        // in a namespace. Thank you ICU maintainers for this oversight.
        let proc = match get_proc_address::<T>(handle, c"_ZN8UCaseMapD1Ev") {
            Ok(proc) => proc,
            Err(_) => return res,
        };

        // `dladdr` is specific to GNU's libc unfortunately.
        let mut info: libc::Dl_info = mem::zeroed();
        let ret = libc::dladdr(proc, &mut info);
        if ret == 0 {
            return res;
        }

        // The library path is in `info.dli_fname`.
        let path = match CStr::from_ptr(info.dli_fname).to_str() {
            Ok(name) => name,
            Err(_) => return res,
        };

        let path = match fs::read_link(path) {
            Ok(path) => path,
            Err(_) => path.into(),
        };

        // I'm going to assume it's something like "libicuuc.so.76.1".
        let path = path.into_os_string();
        let path = path.to_string_lossy();
        let suffix_start = match path.rfind(".so.") {
            Some(pos) => pos + 4,
            None => return res,
        };
        let version = &path[suffix_start..];
        let version_end = version.find('.').unwrap_or(version.len());
        let version = &version[..version_end];

        res.push('_');
        res.push_str(version);
        res
    }
}

pub fn add_icu_proc_suffix<'a, 'b, 'r>(arena: &'a Arena, name: &'b CStr, suffix: &str) -> &'r CStr
where
    'a: 'r,
    'b: 'r,
{
    if suffix.is_empty() {
        name
    } else {
        // SAFETY: In this particualar case we know that the string
        // is valid UTF-8, because it comes from icu.rs.
        let name = unsafe { name.to_str().unwrap_unchecked() };

        let mut res = ArenaString::new_in(arena);
        res.reserve(name.len() + suffix.len() + 1);
        res.push_str(name);
        res.push_str(suffix);
        res.push('\0');

        let bytes: &'a [u8] = unsafe { mem::transmute(res.as_bytes()) };
        unsafe { CStr::from_bytes_with_nul_unchecked(bytes) }
    }
}

pub fn preferred_languages(arena: &Arena) -> Vec<ArenaString<'_>, &Arena> {
    let mut locales = Vec::new_in(arena);

    for key in ["LANGUAGE", "LC_ALL", "LANG"] {
<<<<<<< HEAD
        if let Ok(val) = std::env::var(key) {
            locales.extend(val.split(':').filter(|s| !s.is_empty()).map(|s| {
                // Replace all underscores with dashes,
                // because the localization code expects pt-br, not pt_BR.
                let mut res = Vec::new_in(arena);
                res.extend(s.as_bytes().iter().map(|&b| if b == b'_' { b'-' } else { b }));
                unsafe { ArenaString::from_utf8_unchecked(res) }
            }));
=======
        if let Ok(val) = std::env::var(key)
            && !val.is_empty()
        {
            locales.extend(
                val.split(':').filter(|s| !s.is_empty()).map(|s| ArenaString::from_str(arena, s)),
            );
>>>>>>> b4553d48
            break;
        }
    }

    locales
}

#[inline]
fn errno() -> i32 {
    // Under `-O -Copt-level=s` the 1.87 compiler fails to fully inline and
    // remove the raw_os_error() call. This leaves us with the drop() call.
    // ManuallyDrop fixes that and results in a direct `std::sys::os::errno` call.
    ManuallyDrop::new(std::io::Error::last_os_error()).raw_os_error().unwrap_or(0)
}

#[inline]
pub(crate) fn io_error_to_apperr(err: std::io::Error) -> apperr::Error {
    errno_to_apperr(err.raw_os_error().unwrap_or(0))
}

pub fn apperr_format(f: &mut std::fmt::Formatter<'_>, code: u32) -> std::fmt::Result {
    write!(f, "Error {code}")?;

    unsafe {
        let ptr = libc::strerror(code as i32);
        if !ptr.is_null() {
            let msg = CStr::from_ptr(ptr).to_string_lossy();
            write!(f, ": {msg}")?;
        }
    }

    Ok(())
}

pub fn apperr_is_not_found(err: apperr::Error) -> bool {
    err == errno_to_apperr(libc::ENOENT)
}

const fn errno_to_apperr(no: c_int) -> apperr::Error {
    apperr::Error::new_sys(if no < 0 { 0 } else { no as u32 })
}

fn check_int_return(ret: libc::c_int) -> apperr::Result<libc::c_int> {
    if ret < 0 { Err(errno_to_apperr(errno())) } else { Ok(ret) }
}<|MERGE_RESOLUTION|>--- conflicted
+++ resolved
@@ -534,8 +534,9 @@
     let mut locales = Vec::new_in(arena);
 
     for key in ["LANGUAGE", "LC_ALL", "LANG"] {
-<<<<<<< HEAD
-        if let Ok(val) = std::env::var(key) {
+        if let Ok(val) = std::env::var(key)
+            && !val.is_empty()
+        {
             locales.extend(val.split(':').filter(|s| !s.is_empty()).map(|s| {
                 // Replace all underscores with dashes,
                 // because the localization code expects pt-br, not pt_BR.
@@ -543,14 +544,6 @@
                 res.extend(s.as_bytes().iter().map(|&b| if b == b'_' { b'-' } else { b }));
                 unsafe { ArenaString::from_utf8_unchecked(res) }
             }));
-=======
-        if let Ok(val) = std::env::var(key)
-            && !val.is_empty()
-        {
-            locales.extend(
-                val.split(':').filter(|s| !s.is_empty()).map(|s| ArenaString::from_str(arena, s)),
-            );
->>>>>>> b4553d48
             break;
         }
     }
